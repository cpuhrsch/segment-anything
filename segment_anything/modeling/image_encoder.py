# Copyright (c) Meta Platforms, Inc. and affiliates.
# All rights reserved.

# This source code is licensed under the license found in the
# LICENSE file in the root directory of this source tree.

import torch
import torch.nn as nn
import torch.nn.functional as F

from typing import Optional, Tuple, Type

from .common import LayerNorm2d, MLPBlock

from .flash_4 import _attention_rel_h_rel_w

# This class and its supporting functions below lightly adapted from the ViTDet backbone available at: https://github.com/facebookresearch/detectron2/blob/main/detectron2/modeling/backbone/vit.py # noqa
class ImageEncoderViT(nn.Module):
    def __init__(
        self,
        img_size: int = 1024,
        patch_size: int = 16,
        in_chans: int = 3,
        embed_dim: int = 768,
        depth: int = 12,
        num_heads: int = 12,
        mlp_ratio: float = 4.0,
        out_chans: int = 256,
        qkv_bias: bool = True,
        norm_layer: Type[nn.Module] = nn.LayerNorm,
        act_layer: Type[nn.Module] = nn.GELU,
        use_abs_pos: bool = True,
        use_rel_pos: bool = False,
        rel_pos_zero_init: bool = True,
        window_size: int = 0,
        global_attn_indexes: Tuple[int, ...] = (),
    ) -> None:
        """
        Args:
            img_size (int): Input image size.
            patch_size (int): Patch size.
            in_chans (int): Number of input image channels.
            embed_dim (int): Patch embedding dimension.
            depth (int): Depth of ViT.
            num_heads (int): Number of attention heads in each ViT block.
            mlp_ratio (float): Ratio of mlp hidden dim to embedding dim.
            qkv_bias (bool): If True, add a learnable bias to query, key, value.
            norm_layer (nn.Module): Normalization layer.
            act_layer (nn.Module): Activation layer.
            use_abs_pos (bool): If True, use absolute positional embeddings.
            use_rel_pos (bool): If True, add relative positional embeddings to the attention map.
            rel_pos_zero_init (bool): If True, zero initialize relative positional parameters.
            window_size (int): Window size for window attention blocks.
            global_attn_indexes (list): Indexes for blocks using global attention.
        """
        super().__init__()
        self.img_size = img_size

        self.patch_embed = PatchEmbed(
            kernel_size=(patch_size, patch_size),
            stride=(patch_size, patch_size),
            in_chans=in_chans,
            embed_dim=embed_dim,
        )

        self.pos_embed: Optional[nn.Parameter] = None
        if use_abs_pos:
            # Initialize absolute positional embedding with pretrain image size.
            self.pos_embed = nn.Parameter(
                torch.zeros(1, img_size // patch_size, img_size // patch_size, embed_dim)
            )

        self.blocks = nn.ModuleList()
        for i in range(depth):
            block = Block(
                dim=embed_dim,
                num_heads=num_heads,
                mlp_ratio=mlp_ratio,
                qkv_bias=qkv_bias,
                norm_layer=norm_layer,
                act_layer=act_layer,
                use_rel_pos=use_rel_pos,
                rel_pos_zero_init=rel_pos_zero_init,
                window_size=window_size if i not in global_attn_indexes else 0,
                input_size=(img_size // patch_size, img_size // patch_size),
            )
            self.blocks.append(block)

        self.neck = nn.Sequential(
            nn.Conv2d(
                embed_dim,
                out_chans,
                kernel_size=1,
                bias=False,
            ),
            LayerNorm2d(out_chans),
            nn.Conv2d(
                out_chans,
                out_chans,
                kernel_size=3,
                padding=1,
                bias=False,
            ),
            LayerNorm2d(out_chans),
        )

    def forward(self, x: torch.Tensor) -> torch.Tensor:
        x = self.patch_embed(x)
        if self.pos_embed is not None:
            x = x + self.pos_embed

        for blk in self.blocks:
            x = blk(x)

        x = self.neck(x.permute(0, 3, 1, 2))

        return x


class Block(nn.Module):
    """Transformer blocks with support of window attention and residual propagation blocks"""

    def __init__(
        self,
        dim: int,
        num_heads: int,
        mlp_ratio: float = 4.0,
        qkv_bias: bool = True,
        norm_layer: Type[nn.Module] = nn.LayerNorm,
        act_layer: Type[nn.Module] = nn.GELU,
        use_rel_pos: bool = False,
        rel_pos_zero_init: bool = True,
        window_size: int = 0,
        input_size: Optional[Tuple[int, int]] = None,
    ) -> None:
        """
        Args:
            dim (int): Number of input channels.
            num_heads (int): Number of attention heads in each ViT block.
            mlp_ratio (float): Ratio of mlp hidden dim to embedding dim.
            qkv_bias (bool): If True, add a learnable bias to query, key, value.
            norm_layer (nn.Module): Normalization layer.
            act_layer (nn.Module): Activation layer.
            use_rel_pos (bool): If True, add relative positional embeddings to the attention map.
            rel_pos_zero_init (bool): If True, zero initialize relative positional parameters.
            window_size (int): Window size for window attention blocks. If it equals 0, then
                use global attention.
            input_size (tuple(int, int) or None): Input resolution for calculating the relative
                positional parameter size.
        """
        super().__init__()
        self.norm1 = norm_layer(dim)
        self.attn = Attention(
            dim,
            num_heads=num_heads,
            qkv_bias=qkv_bias,
            use_rel_pos=use_rel_pos,
            rel_pos_zero_init=rel_pos_zero_init,
            input_size=input_size if window_size == 0 else (window_size, window_size),
        )

        self.norm2 = norm_layer(dim)
        self.mlp = MLPBlock(embedding_dim=dim, mlp_dim=int(dim * mlp_ratio), act=act_layer)

        self.window_size = window_size

    def forward(self, x: torch.Tensor) -> torch.Tensor:
        shortcut = x
        x = self.norm1(x)
        # Window partition
        if self.window_size > 0:
            H, W = x.shape[1], x.shape[2]
            x, pad_hw = window_partition(x, self.window_size)

        x = self.attn(x)
        # Reverse window partition
        if self.window_size > 0:
            x = window_unpartition(x, self.window_size, pad_hw, (H, W))

        x = shortcut + x
        x = x + self.mlp(self.norm2(x))

        return x


class Attention(nn.Module):
    """Multi-head Attention block with relative position embeddings."""

    def __init__(
        self,
        dim: int,
        num_heads: int = 8,
        qkv_bias: bool = True,
        use_rel_pos: bool = False,
        rel_pos_zero_init: bool = True,
        input_size: Optional[Tuple[int, int]] = None,
    ) -> None:
        """
        Args:
            dim (int): Number of input channels.
            num_heads (int): Number of attention heads.
            qkv_bias (bool):  If True, add a learnable bias to query, key, value.
            rel_pos (bool): If True, add relative positional embeddings to the attention map.
            rel_pos_zero_init (bool): If True, zero initialize relative positional parameters.
            input_size (tuple(int, int) or None): Input resolution for calculating the relative
                positional parameter size.
        """
        super().__init__()
        self.num_heads = num_heads
        head_dim = dim // num_heads
        self.scale = head_dim**-0.5

        self.qkv = nn.Linear(dim, dim * 3, bias=qkv_bias)
        self.proj = nn.Linear(dim, dim)

        self.use_rel_pos = use_rel_pos
        if self.use_rel_pos:
            assert (
                input_size is not None
            ), "Input size must be provided if using relative positional encoding."
            # initialize relative positional embeddings
            self.rel_pos_h = nn.Parameter(torch.zeros(2 * input_size[0] - 1, head_dim))
            self.rel_pos_w = nn.Parameter(torch.zeros(2 * input_size[1] - 1, head_dim))

    def forward(self, x: torch.Tensor) -> torch.Tensor:
        B, H, W, _ = x.shape
        # qkv with shape (3, B, nHead, H * W, C)
        qkv = self.qkv(x).reshape(B, H * W, 3, self.num_heads, -1).permute(2, 0, 3, 1, 4)
        # q, k, v with shape (B * nHead, H * W, C)
        q, k, v = qkv.reshape(3, B * self.num_heads, H * W, -1).unbind(0)

        rel_h, rel_w = None, None
        if self.use_rel_pos:
            rel_h, rel_w = add_decomposed_rel_pos(q, self.rel_pos_h, self.rel_pos_w, (H, W), (H, W))

        q = q.view(B, self.num_heads, H * W, -1)
        k = k.view(B, self.num_heads, H * W, -1)
        v = v.view(B, self.num_heads, H * W, -1)
<<<<<<< HEAD
        rel_h = rel_h.view(B, self.num_heads, rel_h.size(1), rel_h.size(2), rel_h.size(3))
        rel_w = rel_w.view(B, self.num_heads, rel_w.size(1), rel_w.size(2), rel_w.size(3))
=======
        if self.use_rel_pos:
            attn_bias = attn_bias.view(B, self.num_heads, attn_bias.size(-1), attn_bias.size(-1))
>>>>>>> d2fa29d5

        if self.use_rel_pos:
            # attn_bias = (rel_h + rel_w).view(B, self.num_heads, rel_h.size(2), rel_h.size(3) * rel_w.size(4))
            # x = torch.nn.functional.scaled_dot_product_attention(q, k, v, attn_mask=attn_bias)
            x = _attention_rel_h_rel_w(q, k, v, rel_h, rel_w)
        else:
            x = torch.nn.functional.scaled_dot_product_attention(q, k, v)

        x = x.view(B, self.num_heads, H, W, -1).permute(0, 2, 3, 1, 4).reshape(B, H, W, -1)

        x = self.proj(x)

        return x


def window_partition(x: torch.Tensor, window_size: int) -> Tuple[torch.Tensor, Tuple[int, int]]:
    """
    Partition into non-overlapping windows with padding if needed.
    Args:
        x (tensor): input tokens with [B, H, W, C].
        window_size (int): window size.

    Returns:
        windows: windows after partition with [B * num_windows, window_size, window_size, C].
        (Hp, Wp): padded height and width before partition
    """
    B, H, W, C = x.shape

    pad_h = (window_size - H % window_size) % window_size
    pad_w = (window_size - W % window_size) % window_size
    if pad_h > 0 or pad_w > 0:
        x = F.pad(x, (0, 0, 0, pad_w, 0, pad_h))
    Hp, Wp = H + pad_h, W + pad_w

    x = x.view(B, Hp // window_size, window_size, Wp // window_size, window_size, C)
    windows = x.permute(0, 1, 3, 2, 4, 5).contiguous().view(-1, window_size, window_size, C)
    return windows, (Hp, Wp)


def window_unpartition(
    windows: torch.Tensor, window_size: int, pad_hw: Tuple[int, int], hw: Tuple[int, int]
) -> torch.Tensor:
    """
    Window unpartition into original sequences and removing padding.
    Args:
        windows (tensor): input tokens with [B * num_windows, window_size, window_size, C].
        window_size (int): window size.
        pad_hw (Tuple): padded height and width (Hp, Wp).
        hw (Tuple): original height and width (H, W) before padding.

    Returns:
        x: unpartitioned sequences with [B, H, W, C].
    """
    Hp, Wp = pad_hw
    H, W = hw
    B = windows.shape[0] // (Hp * Wp // window_size // window_size)
    x = windows.view(B, Hp // window_size, Wp // window_size, window_size, window_size, -1)
    x = x.permute(0, 1, 3, 2, 4, 5).contiguous().view(B, Hp, Wp, -1)

    if Hp > H or Wp > W:
        x = x[:, :H, :W, :].contiguous()
    return x


def get_rel_pos(q_size: int, k_size: int, rel_pos: torch.Tensor) -> torch.Tensor:
    """
    Get relative positional embeddings according to the relative positions of
        query and key sizes.
    Args:
        q_size (int): size of query q.
        k_size (int): size of key k.
        rel_pos (Tensor): relative position embeddings (L, C).

    Returns:
        Extracted positional embeddings according to relative positions.
    """
    max_rel_dist = int(2 * max(q_size, k_size) - 1)
    # Interpolate rel pos if needed.
    if rel_pos.shape[0] != max_rel_dist:
        # Interpolate rel pos.
        rel_pos_resized = F.interpolate(
            rel_pos.reshape(1, rel_pos.shape[0], -1).permute(0, 2, 1),
            size=max_rel_dist,
            mode="linear",
        )
        rel_pos_resized = rel_pos_resized.reshape(-1, max_rel_dist).permute(1, 0)
    else:
        rel_pos_resized = rel_pos

    # Scale the coords with short length if shapes for q and k are different.
    q_coords = torch.arange(q_size, device=rel_pos.device)[:, None] * max(k_size / q_size, 1.0)
    k_coords = torch.arange(k_size, device=rel_pos.device)[None, :] * max(q_size / k_size, 1.0)
    relative_coords = (q_coords - k_coords) + (k_size - 1) * max(q_size / k_size, 1.0)

    return rel_pos_resized[relative_coords.long()]


def add_decomposed_rel_pos(
    q: torch.Tensor,
    rel_pos_h: torch.Tensor,
    rel_pos_w: torch.Tensor,
    q_size: Tuple[int, int],
    k_size: Tuple[int, int],
) -> torch.Tensor:
    """
    Calculate decomposed Relative Positional Embeddings from :paper:`mvitv2`.
    https://github.com/facebookresearch/mvit/blob/19786631e330df9f3622e5402b4a419a263a2c80/mvit/models/attention.py   # noqa B950
    Args:
        attn (Tensor): attention map.
        q (Tensor): query q in the attention layer with shape (B, q_h * q_w, C).
        rel_pos_h (Tensor): relative position embeddings (Lh, C) for height axis.
        rel_pos_w (Tensor): relative position embeddings (Lw, C) for width axis.
        q_size (Tuple): spatial sequence size of query q with (q_h, q_w).
        k_size (Tuple): spatial sequence size of key k with (k_h, k_w).

    Returns:
        attn (Tensor): attention map with added relative positional embeddings.
    """
    q_h, q_w = q_size
    k_h, k_w = k_size
    Rh = get_rel_pos(q_h, k_h, rel_pos_h)
    Rw = get_rel_pos(q_w, k_w, rel_pos_w)

    B, _, dim = q.shape
    r_q = q.reshape(B, q_h, q_w, dim)
    rel_h = torch.einsum("bhwc,hkc->bhwk", r_q, Rh)
    rel_w = torch.einsum("bhwc,wkc->bhwk", r_q, Rw)
    rel_h = rel_h.unsqueeze(-1)
    rel_w = rel_w.unsqueeze(-2)
    rel_h = rel_h.reshape(B, q_h * q_w, k_h, 1)
    rel_w = rel_w.reshape(B, q_h * q_w, 1, k_w)

    return rel_h, rel_w


class PatchEmbed(nn.Module):
    """
    Image to Patch Embedding.
    """

    def __init__(
        self,
        kernel_size: Tuple[int, int] = (16, 16),
        stride: Tuple[int, int] = (16, 16),
        padding: Tuple[int, int] = (0, 0),
        in_chans: int = 3,
        embed_dim: int = 768,
    ) -> None:
        """
        Args:
            kernel_size (Tuple): kernel size of the projection layer.
            stride (Tuple): stride of the projection layer.
            padding (Tuple): padding size of the projection layer.
            in_chans (int): Number of input image channels.
            embed_dim (int): Patch embedding dimension.
        """
        super().__init__()

        self.proj = nn.Conv2d(
            in_chans, embed_dim, kernel_size=kernel_size, stride=stride, padding=padding
        )

    def forward(self, x: torch.Tensor) -> torch.Tensor:
        x = self.proj(x)
        # B C H W -> B H W C
        x = x.permute(0, 2, 3, 1)
        return x<|MERGE_RESOLUTION|>--- conflicted
+++ resolved
@@ -236,15 +236,10 @@
         q = q.view(B, self.num_heads, H * W, -1)
         k = k.view(B, self.num_heads, H * W, -1)
         v = v.view(B, self.num_heads, H * W, -1)
-<<<<<<< HEAD
-        rel_h = rel_h.view(B, self.num_heads, rel_h.size(1), rel_h.size(2), rel_h.size(3))
-        rel_w = rel_w.view(B, self.num_heads, rel_w.size(1), rel_w.size(2), rel_w.size(3))
-=======
+
         if self.use_rel_pos:
-            attn_bias = attn_bias.view(B, self.num_heads, attn_bias.size(-1), attn_bias.size(-1))
->>>>>>> d2fa29d5
-
-        if self.use_rel_pos:
+            rel_h = rel_h.view(B, self.num_heads, rel_h.size(1), rel_h.size(2), rel_h.size(3))
+            rel_w = rel_w.view(B, self.num_heads, rel_w.size(1), rel_w.size(2), rel_w.size(3))
             # attn_bias = (rel_h + rel_w).view(B, self.num_heads, rel_h.size(2), rel_h.size(3) * rel_w.size(4))
             # x = torch.nn.functional.scaled_dot_product_attention(q, k, v, attn_mask=attn_bias)
             x = _attention_rel_h_rel_w(q, k, v, rel_h, rel_w)
